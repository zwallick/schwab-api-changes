# schwab-trader

**This is not an official API or even a stable recreation of a Charles Schwab API. Functionality may change with any updates made by Schwab.**

This package enables buying and selling securities programmatically on Charles Schwab using Playwright. Essentially, this package uses headless Chromium to automate the clicks and inputs; it does NOT use web requests (though I'd love to change the code to do so).

## Getting Started

### Installing

I plan to publish this to pypi soon. Until then, you're going to want to clone the repo and install like so:

```
git clone https://github.com/itsjafer/schwab-python.git
cd schwab-python
pip install .
python -m playwright install
```

### Quickstart

Here's some code that logs in and makes a stock purchase:
```
from schwab import Schwab

# Initialize our schwab instance
# We can only have one instance running at a time
api = Schwab.get_instance(
    username=username,
    password=password,
    user_agent=user_agent
)

# Login
# First-time setup: you will need to enter an SMS confirmation code as input
api.login(screenshot=True)

# Make a trade
api.trade(
    ticker="ticker", 
    side="Buy" ## or "Sell", 
    qty=1,
    screenshot=False # for debugging turn this on
)
```
<<<<<<< HEAD

## Documentation

There is currently no documentation. If there is traction or demand, I will slowly add this in.
=======
SCHWAB_USERNAME
SCHWAB_PASSWORD
SCHWAB_USER_DATA_DIR
SCHWAB_NUM_ACCOUNTS
SCHWAB_USER_AGENT
```
>>>>>>> 21d4a776

## Features

* Buying and Selling tickers
* Multiple individual account support
* Persistent authentication (after an initial MFA setup)
* Headless playwright implementation

## Todo

* Export an actual function for modular use
* Get this setup on a VM or a cloud function
* Randomize and humanize every click and input interaction
<|MERGE_RESOLUTION|>--- conflicted
+++ resolved
@@ -43,19 +43,10 @@
     screenshot=False # for debugging turn this on
 )
 ```
-<<<<<<< HEAD
 
 ## Documentation
 
 There is currently no documentation. If there is traction or demand, I will slowly add this in.
-=======
-SCHWAB_USERNAME
-SCHWAB_PASSWORD
-SCHWAB_USER_DATA_DIR
-SCHWAB_NUM_ACCOUNTS
-SCHWAB_USER_AGENT
-```
->>>>>>> 21d4a776
 
 ## Features
 
